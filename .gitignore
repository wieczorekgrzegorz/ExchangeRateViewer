
# Byte-compiled / optimized / DLL files
__pycache__/
*.py[cod]
*$py.class

# C extensions
*.so

# Distribution / packaging
.Python
build/
develop-eggs/
dist/
downloads/
eggs/
.eggs/
lib/
lib64/
parts/
sdist/
var/
wheels/
share/python-wheels/
*.egg-info/
.installed.cfg
*.egg
MANIFEST

# PyInstaller
#  Usually these files are written by a python script from a template
#  before PyInstaller builds the exe, so as to inject date/other infos into it.
*.manifest
*.spec

# Installer logs
pip-log.txt
pip-delete-this-directory.txt

# Unit test / coverage reports
htmlcov/
.tox/
.nox/
.coverage
.coverage.*
.cache
nosetests.xml
coverage.xml
*.cover
*.py,cover
.hypothesis/
.pytest_cache/
cover/

# Translations
*.mo
*.pot

# Django stuff:
*.log
local_settings.py
db.sqlite3
db.sqlite3-journal

# Flask stuff:
instance/
.webassets-cache

# Scrapy stuff:
.scrapy

# Sphinx documentation
docs/_build/

# PyBuilder
.pybuilder/
target/

# Jupyter Notebook
.ipynb_checkpoints

# IPython
profile_default/
ipython_config.py

# pyenv
#   For a library or package, you might want to ignore these files since the code is
#   intended to run in multiple environments; otherwise, check them in:
# .python-version

# pipenv
#   According to pypa/pipenv#598, it is recommended to include Pipfile.lock in version control.
#   However, in case of collaboration, if having platform-specific dependencies or dependencies
#   having no cross-platform support, pipenv may install dependencies that don't work, or not
#   install all needed dependencies.
#Pipfile.lock

# poetry
#   Similar to Pipfile.lock, it is generally recommended to include poetry.lock in version control.
#   This is especially recommended for binary packages to ensure reproducibility, and is more
#   commonly ignored for libraries.
#   https://python-poetry.org/docs/basic-usage/#commit-your-poetrylock-file-to-version-control
poetry.lock

# pdm
#   Similar to Pipfile.lock, it is generally recommended to include pdm.lock in version control.
#pdm.lock
#   pdm stores project-wide configurations in .pdm.toml, but it is recommended to not include it
#   in version control.
#   https://pdm.fming.dev/#use-with-ide
.pdm.toml

# PEP 582; used by e.g. github.com/David-OConnor/pyflow and github.com/pdm-project/pdm
__pypackages__/

# Celery stuff
celerybeat-schedule
celerybeat.pid

# SageMath parsed files
*.sage.py

# Environments
.env
.venv
env/
venv/
ENV/
env.bak/
venv.bak/

# Spyder project settings
.spyderproject
.spyproject

# Rope project settings
.ropeproject

# mkdocs documentation
/site

# mypy
.mypy_cache/
.dmypy.json
dmypy.json

# Pyre type checker
.pyre/

# pytype static type analyzer
.pytype/

# Cython debug symbols
cython_debug/

# PyCharm
#  JetBrains specific template is maintained in a separate JetBrains.gitignore that can
#  be found at https://github.com/github/gitignore/blob/main/Global/JetBrains.gitignore
#  and can be added to the global gitignore or merged into this file.  For a more nuclear
#  option (not recommended) you can uncomment the following to ignore the entire idea folder.
#.idea/

# Azure Functions artifacts
bin
obj
appsettings.json
local.settings.json

# Azurite artifacts
__blobstorage__
__queuestorage__
__azurite_db*__.json
.python_packages

# VS Code
.vscode

# Ruff
.ruff_cache

# Project-specific
<<<<<<< HEAD
docker-sandbox/
.env
=======
temp/*
>>>>>>> 5156c9d6
<|MERGE_RESOLUTION|>--- conflicted
+++ resolved
@@ -179,9 +179,4 @@
 .ruff_cache
 
 # Project-specific
-<<<<<<< HEAD
-docker-sandbox/
-.env
-=======
-temp/*
->>>>>>> 5156c9d6
+temp/*